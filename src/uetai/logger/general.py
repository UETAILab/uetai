"""uetai utilities"""
import sys
import subprocess
import argparse
import socket
import platform
from pathlib import Path
from subprocess import check_output

import pkg_resources as pkg


def parse_opt():
    """
    Setup arguments for this run, including:
        - weights (str): initial weights local path or W&B path
        - data (str): path to .yaml data file
        - epochs (int): total epochs
        - batch_size (int): total batch size for all GPUs
        - project (str): W&B project name, save to project/name
        - entity (str): W&B entity
        - upload_dataset (boolean): upload dataset as W&B  artifact
        - artifact_alias (str): version of dataset artifact to be used
    """
    parser = argparse.ArgumentParser()
    parser.add_argument(
        '--weights', type=str, default='', help='initial weights path')
    parser.add_argument(
        '--data', type=str, default='data/data.yaml', help='dataset.yaml path')
    parser.add_argument('--epochs', type=int, default=5)
    parser.add_argument(
        '--batch-size', type=int, default=16, help='total batch size for all GPUs')
    parser.add_argument('--project', default='', help='save to project/name')
    parser.add_argument('--entity', default=None, help='W&B entity')
    parser.add_argument('--name', default='', help='save to project/name')
    parser.add_argument(
        '--upload_dataset', action='store_true',
        help='Upload dataset as W&B artifact table')
    parser.add_argument('--artifact_alias', type=str, default="latest",
                        help='version of dataset artifact to be used')

    opt = parser.parse_args()
    return parser, opt


def try_except(func):
    """try-except function
    """
    # try-except function. Usage: @try_except decorator
    def handler(*args, **kwargs):
        try:
            func(*args, **kwargs)
        except Exception as exception:
            print(exception)

    return handler


def install_package(package):
    """install `package` by `pip install -m <<package>>`
    """
    subprocess.check_call([sys.executable, "-m", "pip", "install", package])


def check_version(current='0.0.0', minimum='0.0.0', name='version ', pinned=False):
    """check version vs. required version
    """
    current, minimum = (pkg.parse_version(x) for x in (current, minimum))
    result = (current == minimum) if pinned else (current >= minimum)
    assert result, (f'{name}{minimum} required,'
                    f'but {name}{current} is currently installed')


def check_python(minimum='3.6.2'):
    """check python version vs. required python version
    """
    # Check current python version vs. required python version
    check_version(platform.python_version(), minimum, name='Python ')


def check_online():
    """Check internet connectivity"""
    try:
        socket.create_connection(("1.1.1.1", 443), 5)  # check host accessibility
        return True
    except OSError:
        return False


<<<<<<< HEAD
=======
def check_dataset(data, autodownload=True):
    # Download and/or unzip dataset if not found locally
    # Download (optional)
    extract_dir = ''
    if isinstance(data, (str, Path)) and str(data).endswith('.zip'):  # i.e. gs://bucket/dir/coco128.zip
        download(data, directory='../datasets', unzip=True, delete=False, curl=False, threads=1)
        data = next((Path('../datasets') / Path(data).stem).rglob('*.yaml'))
        extract_dir, autodownload = data.parent, False

    # Read yaml (optional)
    if isinstance(data, (str, Path)):
        with open(data, encoding='ascii', errors='ignore') as f:
            data = yaml.safe_load(f)  # dictionary

    # Parse yaml
    path = extract_dir or Path(data.get('path') or '')  # optional 'path' default to '.'
    for k in 'train', 'val', 'tests':
        if data.get(k):  # prepend path
            data[k] = str(path / data[k]) if isinstance(data[k], str) else [str(path / x) for x in data[k]]

    train, val, test, s = [data.get(x) for x in ('train', 'val', 'tests', 'download')]

    # Check local dataset
    if val:
        val = [Path(x).resolve() for x in (val if isinstance(val, list) else [val])]  # val path
        if not all(x.exist() for x in val):
            print('\nWARNING: Dataset not found, nonexistent paths: %s' % [str(x) for x in val if not x.exists()])
            if s and autodownload:  # download script
                if s.startswith('http') and s.endswith('.zip'):  # URL
                    f = Path(s).name  # filename
                    print(f'Downloading {s} ...')
                    torch.hub.download_url_to_file(s, f)
                    root = path.parent if 'path' in data else '..'  # unzip directory i.e. '../'
                    Path(root).mkdir(parents=True, exist_ok=True)  # create root
                    r = os.system(f'unzip -q {f} -d {root} && rm {f}')  # unzip
                elif s.startswith('bash '):  # bash script
                    print(f'Running {s} ...')
                    r = os.system(s)
                else:  # python script
                    r = exec(s, {'yaml': data})  # return None
                print('Dataset autodownload %s\n' % ('success' if r in (0, None) else 'failure'))  # print result
            else:
                raise Exception('Dataset not found.')

    return data  # dictionary


def download_one_file(single_url, single_dir, curl, unzip, delete):
    # Download 1 file
    s = None
    f = single_dir / Path(single_url).name  # filename
    if Path(single_url).is_file():  # exists in current path
        Path(single_url).rename(f)  # move to dir
    elif not f.exists():
        print(f'Downloading {single_url} to {f}...')
        if curl:
            os.system(f"curl -L '{single_url}' -o '{f}' --retry 9 -C -")  # curl download, retry and resume on fail
        else:
            torch.hub.download_url_to_file(single_url, f, progress=True)  # torch download
    if unzip and f.suffix in ('.zip', '.gz'):
        print(f'Unzipping {f}...')
        if f.suffix == '.zip':
            s = f'unzip -qo {f} -d {dir}'  # unzip -quiet -overwrite
        elif f.suffix == '.gz':
            s = f'tar xfz {f} --directory {f.parent}'  # unzip
        if delete:  # delete zip file after unzip
            s += f' && rm {f}'
        os.system(s)


def download(url, directory='.', unzip=True, delete=True, curl=False, threads=1):
    # pylint: disable=C901
    # Multi-threaded file download and unzip function, used in data.yaml for auto download
    directory = Path(directory)
    directory.mkdir(parents=True, exist_ok=True)  # make directory
    if threads > 1:
        pool = ThreadPool(threads)
        pool.imap(lambda x: download_one_file(*x), zip(url, repeat(directory)))  # multi-threaded
        pool.close()
        pool.join()
    else:
        for u in [url] if isinstance(url, (str, Path)) else url:
            download_one_file(u, directory, curl, unzip, delete)


>>>>>>> bef7ec67
@try_except
def check_requirements(requirements='requirements.txt', exclude=()):
    # Check installed dependencies meet requirements
    # (pass *.txt file or list of packages)
    prefix = colorstr('red', 'bold', 'requirements:')
    check_python()  # check python version
    if isinstance(requirements, (str, Path)):  # requirements.txt file
        file = Path(requirements)
        assert file.exists(), f"{prefix} {file.resolve()} not found, check failed."
        requirements = [f'{x.name}{x.specifier}'
                        for x in pkg.parse_requirements(file.open())
                        if x.name not in exclude]
    else:  # list or tuple of packages
        requirements = [x for x in requirements if x not in exclude]

    number_of_package = 0  # number of packages updates
    for package in requirements:
        try:
            pkg.require(package)

        # DistributionNotFound or VersionConflict if requirements not met
        except Exception as expection:
            print(
                f"{prefix} {package} {expection} not found and is required, "
                "attempting auto-update...")
            try:
                assert check_online(), f"'pip install {package}' skipped (offline)"
                print(check_output(f"pip install '{package}'", shell=True).decode())
                number_of_package += 1
            except Exception as expection:
                print(f'{prefix} {expection}')

    if number_of_package:  # if packages updated
        source = file.resolve() if 'file' in locals() else requirements
        string = (
            f"{prefix} {number_of_package} package{'s' * (number_of_package > 1)} "
            f"updated per {source}\n"
            f"{prefix} ⚠️ "
            f"{'Restart runtime or rerun command for updates to take effect'}\n")
        print(emojis(string))


def emojis(string=''):
    """Return platform-dependent emoji-safe version of string
    """
    if platform.system() == 'Windows':
        return string.encode().decode('ascii', 'ignore')
    return string


def colorstr(*inputs):
    """return platform-dependent emoji-safe version of string

    Colors a string https://en.wikipedia.org/wiki/ANSI_escape_code, i.e.  \
colorstr('blue', 'hello world')
    """
    *args, string = inputs if len(inputs) > 1 else ('blue', 'bold', inputs[0])
    colors = {'black': '\033[30m',  # basic colors
              'red': '\033[31m',
              'green': '\033[32m',
              'yellow': '\033[33m',
              'blue': '\033[34m',
              'magenta': '\033[35m',
              'cyan': '\033[36m',
              'white': '\033[37m',
              'bright_black': '\033[90m',  # bright colors
              'bright_red': '\033[91m',
              'bright_green': '\033[92m',
              'bright_yellow': '\033[93m',
              'bright_blue': '\033[94m',
              'bright_magenta': '\033[95m',
              'bright_cyan': '\033[96m',
              'bright_white': '\033[97m',
              'end': '\033[0m',  # misc
              'bold': '\033[1m',
              'underline': '\033[4m'}
    return ''.join(colors[x] for x in args) + f'{string}' + colors['end']<|MERGE_RESOLUTION|>--- conflicted
+++ resolved
@@ -86,95 +86,7 @@
     except OSError:
         return False
 
-
-<<<<<<< HEAD
-=======
-def check_dataset(data, autodownload=True):
-    # Download and/or unzip dataset if not found locally
-    # Download (optional)
-    extract_dir = ''
-    if isinstance(data, (str, Path)) and str(data).endswith('.zip'):  # i.e. gs://bucket/dir/coco128.zip
-        download(data, directory='../datasets', unzip=True, delete=False, curl=False, threads=1)
-        data = next((Path('../datasets') / Path(data).stem).rglob('*.yaml'))
-        extract_dir, autodownload = data.parent, False
-
-    # Read yaml (optional)
-    if isinstance(data, (str, Path)):
-        with open(data, encoding='ascii', errors='ignore') as f:
-            data = yaml.safe_load(f)  # dictionary
-
-    # Parse yaml
-    path = extract_dir or Path(data.get('path') or '')  # optional 'path' default to '.'
-    for k in 'train', 'val', 'tests':
-        if data.get(k):  # prepend path
-            data[k] = str(path / data[k]) if isinstance(data[k], str) else [str(path / x) for x in data[k]]
-
-    train, val, test, s = [data.get(x) for x in ('train', 'val', 'tests', 'download')]
-
-    # Check local dataset
-    if val:
-        val = [Path(x).resolve() for x in (val if isinstance(val, list) else [val])]  # val path
-        if not all(x.exist() for x in val):
-            print('\nWARNING: Dataset not found, nonexistent paths: %s' % [str(x) for x in val if not x.exists()])
-            if s and autodownload:  # download script
-                if s.startswith('http') and s.endswith('.zip'):  # URL
-                    f = Path(s).name  # filename
-                    print(f'Downloading {s} ...')
-                    torch.hub.download_url_to_file(s, f)
-                    root = path.parent if 'path' in data else '..'  # unzip directory i.e. '../'
-                    Path(root).mkdir(parents=True, exist_ok=True)  # create root
-                    r = os.system(f'unzip -q {f} -d {root} && rm {f}')  # unzip
-                elif s.startswith('bash '):  # bash script
-                    print(f'Running {s} ...')
-                    r = os.system(s)
-                else:  # python script
-                    r = exec(s, {'yaml': data})  # return None
-                print('Dataset autodownload %s\n' % ('success' if r in (0, None) else 'failure'))  # print result
-            else:
-                raise Exception('Dataset not found.')
-
-    return data  # dictionary
-
-
-def download_one_file(single_url, single_dir, curl, unzip, delete):
-    # Download 1 file
-    s = None
-    f = single_dir / Path(single_url).name  # filename
-    if Path(single_url).is_file():  # exists in current path
-        Path(single_url).rename(f)  # move to dir
-    elif not f.exists():
-        print(f'Downloading {single_url} to {f}...')
-        if curl:
-            os.system(f"curl -L '{single_url}' -o '{f}' --retry 9 -C -")  # curl download, retry and resume on fail
-        else:
-            torch.hub.download_url_to_file(single_url, f, progress=True)  # torch download
-    if unzip and f.suffix in ('.zip', '.gz'):
-        print(f'Unzipping {f}...')
-        if f.suffix == '.zip':
-            s = f'unzip -qo {f} -d {dir}'  # unzip -quiet -overwrite
-        elif f.suffix == '.gz':
-            s = f'tar xfz {f} --directory {f.parent}'  # unzip
-        if delete:  # delete zip file after unzip
-            s += f' && rm {f}'
-        os.system(s)
-
-
-def download(url, directory='.', unzip=True, delete=True, curl=False, threads=1):
-    # pylint: disable=C901
-    # Multi-threaded file download and unzip function, used in data.yaml for auto download
-    directory = Path(directory)
-    directory.mkdir(parents=True, exist_ok=True)  # make directory
-    if threads > 1:
-        pool = ThreadPool(threads)
-        pool.imap(lambda x: download_one_file(*x), zip(url, repeat(directory)))  # multi-threaded
-        pool.close()
-        pool.join()
-    else:
-        for u in [url] if isinstance(url, (str, Path)) else url:
-            download_one_file(u, directory, curl, unzip, delete)
-
-
->>>>>>> bef7ec67
+      
 @try_except
 def check_requirements(requirements='requirements.txt', exclude=()):
     # Check installed dependencies meet requirements
