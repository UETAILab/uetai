"""
Init SummaryWriter object
"""
import os
import zipfile
import argparse
from pathlib import Path
<<<<<<< HEAD
from typing import Any, Dict, List
=======
from typing import Any, Dict, Union, Optional
>>>>>>> 5c5dca9f

import pytorch_lightning
import torch
from pytorch_lightning.loggers.base import rank_zero_experiment
from pytorch_lightning.utilities import rank_zero_only
from torch import nn

from uetai.logger.general import colorstr
from pytorch_lightning.loggers import WandbLogger, TensorBoardLogger, LightningLoggerBase

from uetai.logger.wandb.wandb_logger import download_model_artifact

try:
    import wandb

    WANDB_ARTIFACT_PREFIX = "wandb-artifact://"
    assert hasattr(wandb, "__version__")  # verify package import not local dir
except (ImportError, AssertionError):
    wandb = None

LOGGER = ("wandb", "tb")


<<<<<<< HEAD
class SummaryWriter:
    """Init a custome Logger to write out events, capture run's metadata, version
=======
class SummaryWriter(LightningLoggerBase):
    """
    A custome Logger writes out events, capture run's metadata, version
>>>>>>> 5c5dca9f
    weight or dataset artifact and summary to Tensorboard event file
    (or Weight & Biases's dashboard).

    .. note::
        - The class updates the contents asynchronously. This allows a training
        program to call methods to add data to the file directly from the training
        loop, without slowing down training.

    .. example::
        .. code::python
        >>> logger = uetai.SummaryWriter(log_dir='demo')
        Tensorboard: run 'pip install wandb' to automatically track \
and visualize runs.
        Tensorboard: Start with 'tensorboard --logdir {self.log_dir}', \
view at http://localhost:6006/
        >>> for idx in range(100):
        >>>     logger.add_scalar('loss', idx)
    """
<<<<<<< HEAD
    def __init__(
        self,
        log_dir: str = None,
        logger: str or List = None,
        opt: argparse.Namespace = None,
    ):
        """
        Initalize a SummaryWriter object to start write out events, metadata or
        log artifacts.

        :param log_dir: Tensorboard save directotry location or Weight & Biases
            project's name, defaults to None
        :type log_dir: str, optional
        :param logger: Select logger (Weight & Bias or Tensorboard),
            must be one of this string 'wandb'; 'tensorboard' or both in a List
        :type logger: str or List, optional
        :param opt: option, defaults to None
        :type opt: argparse.Namespace, optional

        .. note::
            - ``SummaryWriter`` will automatically decide to logging by 'wandb'
            or not if the user did not pass any command to `logger` option while
            initializing. In the case that user does have ``wandb``,
            the ``SummaryWriter`` will activate ``wandb`` function and otherwise.

        :examples:
            .. code::python
            >>> logger = uetai.SummaryWriter(log_dir='demo', logger='tensorboard')
            Tensorboard: run 'pip install wandb' to automatically track \
and visualize runs.
            Tensorboard: Start with 'tensorboard --logdir {self.log_dir}', \
view at http://localhost:6006/

            .. code::python
            >>> logger_list = ['tensorboard', 'wandb']
            >>> logger = uetai.SummaryWriter(log_dir='demo', logger=logger_list)
            wandb: Currently logged in as: user-name \
    (use `wandb login --relogin` to force relogin)
            wandb: Tracking run with wandb version 0.11.2
            wandb: Syncing run run_name
            wandb: View project at https://wandb.ai/user-name/demo/runs/run_id
        """
        self.log_dir = log_dir
        # self.config     = config # move config to opt (namespace)
        self.opt = opt if opt is not None else None
        # check selected logger is valid
        if logger is not None:
            if isinstance(logger, str):
                assert logger in ('wandb', 'tensorboard'), f"Logger must \
be 'wandb' or 'tensorboard', found {logger}"
                self.logger = 'wandb'
            elif isinstance(logger, List):
                raise Exception("We've not supported this feature yet, please\
try 'wandb' or 'tensorboard'")
#                 self.logger = []
#                 for item in logger:
#                     if item in ('wandb', 'tensorboard'):
#                         self.logger.append(item)
#                     else:
#                         raise Exception(f"Logger must be one of 'wandb' or \
# 'tensorboard', found {item}")
        elif logger is None:
            self.logger = ('wandb' if wandb is not None else 'tensorboard')

        # Init logger
        if self.logger == 'tensorboard':
            self._log_message(
                "run 'pip install wandb' to automatically track and visualize runs."
            )
=======

    def __init__(self, log_dir: str = None):
        super().__init__()
        self.log_dir = log_dir
        self.logger = None
        self.use_wandb = (wandb is not None) and os.environ.get("WANDB_API_KEY", None) is not None
        self.log_prefix = "Weights & Biases: " if self.use_wandb else "Tensorboard: "
        # Message
        if not self.use_wandb:
            self._log_message("run 'pip install wandb' to automatically track and visualize runs.")
        if self.use_wandb:
            self.__init_wandb()
        else:
>>>>>>> 5c5dca9f
            self.__init_tensorboard()
        elif self.logger == 'wandb':
            self.__init_wandb()
        # else:
        #     self.__init_tensorboard()
        #     self.__init_wandb()

    def _log_message(self, message: str, prefix: str = None, ):
        if prefix is None:
            if isinstance(self.logger, str):
                prefix = (
                    "Weights & Biases: "
                    if self.logger == 'wandb' else "Tensorboard: ")
            else:
                prefix = "Tensorboard and W&B: "

        prefix = colorstr(prefix)
        mess_str = f"{prefix}{message}"
        print(str(mess_str))

    def __init_tensorboard(self):
        self._log_message(
            f"Start with 'tensorboard --logdir {self.log_dir}',"
            "view at http://localhost:6006/"
        )
        self.logger = TensorBoardLogger(str(self.log_dir))

<<<<<<< HEAD
    def __init_wandb(
        self,
    ):
        # wandb_artifact_resume = isinstance(self.opt.weights, str)
        # and self.opt.weights.startswith(WANDB_ARTIFACT_PREFIX)
        # run_id = self.opt.weights if not wandb_artifact_resume else None
        self.wandb = WandbLogger(project=self.log_dir)
=======
    def __init_wandb(self):
        self.logger = WandbLogger(str(self.log_dir), log_model=True)

    # Lightning Logger methods
    @property
    def experiment(self) -> Any:
        return self.logger.experiment

    def log_metrics(self, metrics: Dict[str, float], step: Optional[int] = None):
        return self.logger.log_metrics(metrics, step)

    def log_hyperparams(self, params: argparse.Namespace, *args, **kwargs):
        return self.logger.log_hyperparams(params, *args, **kwargs)

    @property
    def name(self) -> str:
        return self.logger.name

    @property
    def version(self) -> Union[int, str]:
        return self.logger.version
>>>>>>> 5c5dca9f

    @property
    @rank_zero_experiment
    def experiment(self):
        return self.logger.experiment

    @property
    def save_dir(self) -> Optional[str]:
        return self.logger.save_dir

    # custom function
    def get_logdir(self):
        """Get run's name or log_dir.

        :return: run's name (Weight & Biases) or log_dir (Tensorboard)
        :rtype: str
        """
        return self.log_dir

    def watch(self, model: pytorch_lightning.LightningModule):
        if self.use_wandb:
            self.logger.watch(model)
        else:
            self._log_message("Does not support watch model with Tensorboard, please use W&B")

    @rank_zero_only
    def finalize(self, status: str) -> None:
        self.logger.finalize(status)

    def watch_model(
            self,
            model: nn.Module,
            criterion: nn.Module = None,
            log: str = "gradients",
            log_freq: int = 1000,
            idx: int = None,
    ):
        """Calling Wandb API to track model's weights and biases into W&B dashboard.

        :param model: The model to hook, can be a tuple
        :type model: nn.Module
        :param criterion: An optional loss value being optimized, defaults to None
        :type criterion: An optional loss value being optimized, optional
        :param log: One of "gradients", "parameters", "all", or None, \
defaults to "gradients"
        :type log: str, optional
        :param log_freq: log gradients and parameters every N batches, defaults to 1000
        :type log_freq: int, optional
        :param idx: an index to be used when calling `wandb.watch` on multiple models, \
defaults to None
        :type idx: [type], optional

        :return: A model histogram of weights and biases
        :rtype: ``wandb.Graph`` or None

        :raises ValueError: If called before `wandb.init` \
or if any of models is not a torch.nn.Module.

        :example:
            .. code::python
            >>> from torchvision.models as models
            >>> model = models.resnet18()
            >>> # before training process
            >>> logger.watch(model=model, log_freq=10)

        """
        if self.logger == 'wandb':
            model_graph = self.wandb.watch(model, criterion, log, log_freq, idx)
            return model_graph
        self._log_message(
            "Does not support watch model with Tensorboard, please use W&B"
        )
        return None

<<<<<<< HEAD
    def add_scalar(
        self,
        tag: str,
        scalar_value: float,
        global_step: int = None,
    ):
        """Adding scalar data to summary with Tensorboard or logging into W&B

        :param tag: Data identifier
        :type tag: str
        :param scalar_value: Scalar from run
        :type scalar_value: float
        :param global_step: The global step in processing, defaults to None
        :type global_step: int, optional

        .. admonition:: See also
            :class: tip

            **add_scalars**

        :example:
            .. code:: python
            >>> # basic usage
            >>> logger.add_scalar(tag='train/loss', scalar_value=0.5)

            >>> for epoch in range(epochs):
            >>>     loss = 1/epoch
            >>>     logger.add_scalar('train/loss',
            >>>             scalar_value=loss,
            >>>             global_step=epoch)

        """
        if self.logger == 'wandb':
            self.wandb.log({tag: scalar_value}, step=global_step)
        else:
            self.tensorboard.add_scalar(tag, scalar_value, global_step)

    def add_scalars(
        self,
        main_tag,
        tag_scalar_dict: Dict[str, Any],
        global_step: int = None,
        walltime: float = None,
    ):
        """Adding scalar data to summary with Tensorboard or logging into W&B

        :param main_tag: Data identifier
        :type main_tag: str
        :param tag_scalar_value: Scalars from run
        :type tag_scalar_value: Dict[str, Any]
        :param global_step: The global step in processing, defaults to None
        :type global_step: int, optional
        :param walltime: Override default walltime (time.time()) seconds \
after epoch of event
        :type walltime: float, optional

        .. admonition:: See also
            :class: tip

            **add_scalar**

        :example:
            .. code:: python
            >>> main_tag = 'train'
            >>> for i in range(10):
            >>>    tag_scalar_dict = {'loss_cls' = i/10,
            >>>                     'loss_bbox' = i/10,}
            >>>    logger.add_scalars(main_tag, tag_scalar_dict, global_step=i)
        """
        if self.logger == 'wandb':
            wb_scalar_dict = {}
            for key, value in tag_scalar_dict.items():
                wb_scalar_dict[str(main_tag + "/" + key)] = value

            self.wandb.log(wb_scalar_dict, step=global_step)
        else:
            self.tensorboard.add_scalars(
                main_tag, tag_scalar_dict, global_step, walltime
            )

=======
>>>>>>> 5c5dca9f
    def data_path(
            self, local_path: str, dataset_name: str = None, alias: str = "latest"
    ):
        """Check local dataset path if user are using Tensorboard, otherwise check W&B
        artifact and download (if need). User can pass url, which starts with "http",
        to local_path for download it (and unzip if url ends with ".zip")

        :param local_path: path to local dataset folder or download url
        :type local_path: str
        :param dataset_name: For download W&B dataset artifact
        :type dataset_name: str, optional
        :param alias: Dataset artifact version, defaults to "latest"
        :type alias: str, optional

        :raises Exception: If local path not found or dataset artifact does not exist.
        :return: Path to dataset (downloaded) folder
        :rtype: str

        .. admonition:: See also
            :class: tip

            **log_dataset_artifact**, **download_dataset_artifact**

        :example:
            .. code:: python
            >>> # basic usage (with Tensorboard)
            >>> data_dir = logger.data_path('./dataset/MNIST')

            .. code:: python
            >>> # using `data_path` to download dataset by url
            >>> url = 'https://data.deepai.org/mnist.zip'
            >>> data_dir = logger.data_path(url)

            .. code:: python
            >>> # download dataset artifact (with W&B)
            >>> data_dir = logger.data_path(
            >>>                 local_path='./datasets/',
            >>>                 dataset_name='mnist',
            >>>                 alias='latest')
        """
        if local_path.startswith("http"):
            root = Path("./datasets")
            root.mkdir(parents=True, exist_ok=True)  # create root
            filename = root / Path(local_path).name
            print(f"Downloading {local_path} to {filename}")
            torch.hub.download_url_to_file(local_path, filename)
            local_path = str(filename)
            if local_path.endswith(".zip"):  # unzip
                save_path = root / Path(filename.name[: -len(".zip")])
                print(f"Unziping {filename} to {save_path}")
                with zipfile.ZipFile(filename, "r") as zip_ref:
                    zip_ref.extractall(save_path)
                local_path = str(save_path)
            return local_path

        if Path(local_path).exists():
            # TODO: check whether local_path contains the right version
            return local_path

        if not Path(local_path).exists():
            if self.logger == 'wandb':
                if dataset_name is not None:
                    data_path, _ = self.download_dataset_artifact(
                        dataset_name, alias, save_path=local_path
                    )
                    return data_path

        raise Exception("Dataset not found.")

    def log_dataset_artifact(
            self,
            path: str,
            artifact_name: str,
            dataset_type: str = "dataset",
            dataset_metadata: Dict[str, Any] = None,
    ):
        """Logging dataset as W&B artifact

        :param path: Path to weight local file
        :type path: str
        :param artifact_name: Dataset artifact name
        :type artifact_name: str
        :param dataset_type: Dataset's type, defaults to "dataset"
        :type dataset_type: str, optional
        :param dataset_metadata: Dataset's metadata, defaults to None
        :type dataset_metadata: Dict[str, Any], optional

        :raise Exception: if ``path`` does not exist.
        :return: A W&B dataset artifact
        :rtype: ``wandb.Artifact``

        .. admonition:: See also
            :class: tip

            **download_dataset_artifact**

        :example:
            .. code::python
            >>> logger.log_dataset_artifact('path/to/dataset', 'mnist')
        """
        if self.logger == 'wandb':
            dataset_artifact = self.wandb.log_dataset_artifact(
                path, artifact_name, dataset_type, dataset_metadata
            )
            return dataset_artifact

        self._log_message("Does not support upload dataset to W&B.")
        return None

    def download_dataset_artifact(
            self, dataset_name: str, version: str = "latest", save_path: str = None
    ):
        """Download artifact dataset from W&B

        :param dataset_name: Dataset name
        :type dataset_name: str
        :param version: Dataset version, defaults to latest
        :type version: str, optional
        :param save_path: Path to save dir, defaults to None
        :type save_path: str, optional
        :return: Local dataset path and artifact object
        :rtype: (Path, ``wandb.Artifact``)

        .. admonition:: See also
            :class: tip

            **log_dataset_artifact**

        :example:
            .. code::python
            >>> # basic usage
            >>> data_dir, _ = logger.download_dataset_artifact('mnist', 'v1')

        """
        if self.logger == 'wandb':
            dataset_dir, version = self.wandb.download_dataset_artifact(
                dataset_name=WANDB_ARTIFACT_PREFIX + dataset_name,
                alias=version,
                save_path=save_path,
            )
            return dataset_dir, version
        self._log_message(
            "Please enable wandb not support download dataset artifact from W&B."
        )

        return None, None

    def log_model_artifact(
            self,
            path: str,
            epoch: int = None,
            scores: float or Dict[str, float] = None,
            opt: argparse.Namespace = None,
    ):
        """Logging model weight as W&B artifact

        :param path: Path to weight local file
        :type path: str
        :param epoch: Current epoch, defaults to None
        :type epoch: int, optional
        :param scores: Model score(s) in current epoch, defaults to None
        :type scores: float or Dict[str, float], optional
        :param opt: Comand line arguments to store on artifact, defaults to None
        :type opt: argparse.Namespace, optional

        :return: Models' weight as W&B aritfact
        :rtype: ``wandb.Artifact`` or None

        .. admonition:: See also
            :class: tip

            **save**

        :example:
            .. code::python
            >>> # basic usage
            >>> for epoch in range(epochs):
            >>>     torch.save(model.state_dict(), 'weight.pt')
            >>>     log_model_artifact('weight.pt', epoch)
        """
        if self.logger == 'wandb':
            model_artifact = self.wandb.log_model(path, epoch, scores, opt)
            return model_artifact

        self._log_message("Does not support upload dataset artifact to W&B.")
        return None

    def save_artifact(
            self,
            obj,
            path: str,
            epoch: int = None,
            scores: float or Dict[str, float] = None,
    ):
        """Saving model ``state_dict`` and logging into W&B

        :param obj: [description]
        :type obj: nn.Module or list
        :param path: Save path
        :type path: str
        :param epoch: Current epoch, defaults to None
        :type epoch: int, optional
        :param scores: Model score(s) in current epoch, defaults to None
        :type scores: float or Dict[str, float], optional

        .. admonition:: See also
            :class: tip

            **log_model_artifact**

        :example:
            .. code::python
            >>> # basic usage
            >>> for epoch in range(epochs):
            >>>     logger.save(model.state_dict, './weight.pt')
        """
        parent_path = os.path.normpath(os.path.join(path, os.path.pardir))
        if not os.path.exists(parent_path):
            os.makedirs(parent_path)

        if epoch is not None:
            obj["epoch"] = epoch
        if scores is not None:
            if isinstance(scores, float):
                obj["score"] = scores
            elif isinstance(scores, dict):
                for key, value in scores.items():
                    obj[key] = value
        torch.save(obj, path)

        if self.logger == 'wandb':
            self.log_model_artifact(path=path, epoch=epoch, scores=scores)
        else:
            self._log_message(
                f"Saved model in {path}. Using `wandb` to upload model into W&B."
            )

    def download_model_artifact(self, artifact_name: str, alias: str = "latest"):
        """Download model artifact from W&b and extract model run's metadata

        :param artifact_name: W&B artifact name
        :type artifact_name: str
        :param alias: Artifact version, defaults to latest
        :type alias: str, optional
        :return: Artifact path to directory and `wandb.Artifact` object or None, None
        :rtype: str, wandb.Artifact

        .. admonition:: See also
            :class: tip

            **log_model_artifact, log_dataset_artifact, download_dataset_artifact**
        """
        # TODO: extract run's metadata
        if self.logger == 'wandb':
            artifact_dir, artifact = download_model_artifact(
                model_artifact_name=artifact_name, alias=alias
            )
            return artifact_dir, artifact

        self._log_message("Does not support download dataset artifact from W&B.")
        return None, None<|MERGE_RESOLUTION|>--- conflicted
+++ resolved
@@ -5,11 +5,7 @@
 import zipfile
 import argparse
 from pathlib import Path
-<<<<<<< HEAD
-from typing import Any, Dict, List
-=======
 from typing import Any, Dict, Union, Optional
->>>>>>> 5c5dca9f
 
 import pytorch_lightning
 import torch
@@ -33,14 +29,9 @@
 LOGGER = ("wandb", "tb")
 
 
-<<<<<<< HEAD
-class SummaryWriter:
+
+class SummaryWriter(LightningLoggerBase):
     """Init a custome Logger to write out events, capture run's metadata, version
-=======
-class SummaryWriter(LightningLoggerBase):
-    """
-    A custome Logger writes out events, capture run's metadata, version
->>>>>>> 5c5dca9f
     weight or dataset artifact and summary to Tensorboard event file
     (or Weight & Biases's dashboard).
 
@@ -59,7 +50,7 @@
         >>> for idx in range(100):
         >>>     logger.add_scalar('loss', idx)
     """
-<<<<<<< HEAD
+
     def __init__(
         self,
         log_dir: str = None,
@@ -129,21 +120,6 @@
             self._log_message(
                 "run 'pip install wandb' to automatically track and visualize runs."
             )
-=======
-
-    def __init__(self, log_dir: str = None):
-        super().__init__()
-        self.log_dir = log_dir
-        self.logger = None
-        self.use_wandb = (wandb is not None) and os.environ.get("WANDB_API_KEY", None) is not None
-        self.log_prefix = "Weights & Biases: " if self.use_wandb else "Tensorboard: "
-        # Message
-        if not self.use_wandb:
-            self._log_message("run 'pip install wandb' to automatically track and visualize runs.")
-        if self.use_wandb:
-            self.__init_wandb()
-        else:
->>>>>>> 5c5dca9f
             self.__init_tensorboard()
         elif self.logger == 'wandb':
             self.__init_wandb()
@@ -171,15 +147,6 @@
         )
         self.logger = TensorBoardLogger(str(self.log_dir))
 
-<<<<<<< HEAD
-    def __init_wandb(
-        self,
-    ):
-        # wandb_artifact_resume = isinstance(self.opt.weights, str)
-        # and self.opt.weights.startswith(WANDB_ARTIFACT_PREFIX)
-        # run_id = self.opt.weights if not wandb_artifact_resume else None
-        self.wandb = WandbLogger(project=self.log_dir)
-=======
     def __init_wandb(self):
         self.logger = WandbLogger(str(self.log_dir), log_model=True)
 
@@ -201,7 +168,6 @@
     @property
     def version(self) -> Union[int, str]:
         return self.logger.version
->>>>>>> 5c5dca9f
 
     @property
     @rank_zero_experiment
@@ -276,89 +242,7 @@
         )
         return None
 
-<<<<<<< HEAD
-    def add_scalar(
-        self,
-        tag: str,
-        scalar_value: float,
-        global_step: int = None,
-    ):
-        """Adding scalar data to summary with Tensorboard or logging into W&B
-
-        :param tag: Data identifier
-        :type tag: str
-        :param scalar_value: Scalar from run
-        :type scalar_value: float
-        :param global_step: The global step in processing, defaults to None
-        :type global_step: int, optional
-
-        .. admonition:: See also
-            :class: tip
-
-            **add_scalars**
-
-        :example:
-            .. code:: python
-            >>> # basic usage
-            >>> logger.add_scalar(tag='train/loss', scalar_value=0.5)
-
-            >>> for epoch in range(epochs):
-            >>>     loss = 1/epoch
-            >>>     logger.add_scalar('train/loss',
-            >>>             scalar_value=loss,
-            >>>             global_step=epoch)
-
-        """
-        if self.logger == 'wandb':
-            self.wandb.log({tag: scalar_value}, step=global_step)
-        else:
-            self.tensorboard.add_scalar(tag, scalar_value, global_step)
-
-    def add_scalars(
-        self,
-        main_tag,
-        tag_scalar_dict: Dict[str, Any],
-        global_step: int = None,
-        walltime: float = None,
-    ):
-        """Adding scalar data to summary with Tensorboard or logging into W&B
-
-        :param main_tag: Data identifier
-        :type main_tag: str
-        :param tag_scalar_value: Scalars from run
-        :type tag_scalar_value: Dict[str, Any]
-        :param global_step: The global step in processing, defaults to None
-        :type global_step: int, optional
-        :param walltime: Override default walltime (time.time()) seconds \
-after epoch of event
-        :type walltime: float, optional
-
-        .. admonition:: See also
-            :class: tip
-
-            **add_scalar**
-
-        :example:
-            .. code:: python
-            >>> main_tag = 'train'
-            >>> for i in range(10):
-            >>>    tag_scalar_dict = {'loss_cls' = i/10,
-            >>>                     'loss_bbox' = i/10,}
-            >>>    logger.add_scalars(main_tag, tag_scalar_dict, global_step=i)
-        """
-        if self.logger == 'wandb':
-            wb_scalar_dict = {}
-            for key, value in tag_scalar_dict.items():
-                wb_scalar_dict[str(main_tag + "/" + key)] = value
-
-            self.wandb.log(wb_scalar_dict, step=global_step)
-        else:
-            self.tensorboard.add_scalars(
-                main_tag, tag_scalar_dict, global_step, walltime
-            )
-
-=======
->>>>>>> 5c5dca9f
+
     def data_path(
             self, local_path: str, dataset_name: str = None, alias: str = "latest"
     ):
